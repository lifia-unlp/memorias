Class {
	#name : #ProfileReportComponent,
	#superclass : #ReportComponent,
	#instVars : [
		'report',
		'referenceRenderer'
	],
	#category : #'Lifiometro-Reports'
}

{ #category : #initialization }
ProfileReportComponent >> initialize [

	super initialize.
	referenceRenderer := ReferenceRenderer new
]

{ #category : #rendering }
ProfileReportComponent >> renderContentOn: html [
	html div
		id: #page;
		with: [ self renderHeaderOn: html.
			report := self fetchReport.
			report
				ifNil: [ ^ html
						render:
							'Por ahora no tengo información suficiente para generar el reporte. ¿Tal vez la URL no es correcta? ' ].
			self renderTitleOn: html.
			self renderPropertiesOn: html.
			self renderResearchersOn: html.
			self renderPublicationsOn: html.
			self renderProjectsOn: html.
			self renderScholarshipsOn: html.
			self renderThesisOn: html ]
]

{ #category : #rendering }
ProfileReportComponent >> renderHeaderOn: html [
	html image
		width: 149;
		url: LifiaFileLibrary / #logolifiaPng.
	html break
]

{ #category : #rendering }
ProfileReportComponent >> renderProject: project on: html [
	html
		paragraph: [ html anchor
				target: '_blank';
				url: self baseUrl , (ProjectReportComponent relativeUrlFor: project);
				with: project title , '.'.
			html space.
			project fundingAgency
				ifNotEmpty: [ :it | html text: 'Financiado por ' , it , '. ' ].
			project director
				ifNotEmpty: [ :it | html text: 'Dirigido por ' , it , '. ' ].
			project coDirector
				ifNotEmpty: [ :it | html text: 'CoDirigido por ' , it , '. ' ].
			html
				text:
					'Duración: ' , project startDate ddmmyyyy , '-'
						, project endDate ddmmyyyy ]
]

{ #category : #rendering }
ProfileReportComponent >> renderProjectsOn: html [

	self
		renderElementsSelectedBy: [ report projects ]
		labeled: 'Proyectos'
		with: [ :project :canvas | self renderProject: project on: canvas ]
		on: html
]

{ #category : #rendering }
ProfileReportComponent >> renderPropertiesOn: html [
  self subclassResponsibility 
]

{ #category : #rendering }
ProfileReportComponent >> renderPublication: each on: html [

	html paragraph with: [ referenceRenderer render: each on: html ]
]

{ #category : #rendering }
ProfileReportComponent >> renderPublications: aCollectionOfPublications withYearlyStepsOn: html [

	| currentYear |
	aCollectionOfPublications ifEmpty: [ ^ self ].
	currentYear := 0.
	aCollectionOfPublications do: [ :each |
		currentYear ~= each year ifTrue: [
			currentYear := each year.
			html paragraph: '-' , each year greaseString , '-' ].
		self renderPublication: each on: html ]
]

{ #category : #rendering }
ProfileReportComponent >> renderPublicationsOn: html [

       | publications |
       html heading
               level2;
               with: [
                       html text: 'Publicaciones '.
                       html anchor
                               callback: [ self exportBibtex ];
                               with: [ | iconTag |
                                       iconTag := html tbsGlyphIcon.
                                       iconTag iconFile.
                                       iconTag with: [ html span
                                                       style: 'position: absolute; bottom: 1px; left: 1px; font-size: 8px; color: white; font-weight: bold; background: transparent; padding: 0 0; border-radius: 0;';
                                                       with: 'bib' ] ] ].
       publications := OrderedCollection new
                               add:
                                       'Publicaciones en revistas'
                                       -> report articlePublications;
		                add:
			                'Publicaciones en conferencias'
			                -> report inproceedingsPublications;
		                add: 'Libros' -> report bookPublications;
		                add: 'Partes de libros' -> report inbookPublications;
		                add:
			                'Otras publicaciones' -> report otherPublications;
		                yourself.
	publications do: [ :ass |
		ass value ifNotEmpty: [
			html label with: ass key.
			self renderPublications: ass value withYearlyStepsOn: html ] ]
]

{ #category : #rendering }
ProfileReportComponent >> renderResearchersOn: html [
	html heading level2 with: 'Integrantes'.
	html
		unorderedList: [ report researchers
				do: [ :each | 
					html
						listItem: [ html anchor
								target: '_blank';
								url: self baseUrl , (ResearcherReportComponent relativeUrlFor: each);
								with: 'each fullName' ] ] ]
]

{ #category : #rendering }
ProfileReportComponent >> renderScholarship: scholarship on: html [
	html
		paragraph: [ html text: scholarship student.
			html text: ' (' , scholarship type , '). '.
			html text: scholarship title , '. '.
			scholarship fundingAgency
				ifNotEmpty: [ :it | html text: 'Financiado por ' , it , '. ' ].
			scholarship director
				ifNotEmpty: [ :it | html text: 'Dirigido por ' , it , '. ' ].
			scholarship coDirector
				ifNotEmpty: [ :it | html text: 'Co-Dirigido por ' , it , '. ' ].
			html
				text:
					'Duración: ' , scholarship startDate ddmmyyyy , '-'
						, scholarship endDate ddmmyyyy ]
]

{ #category : #rendering }
ProfileReportComponent >> renderScholarshipsOn: html [

	self
		renderElementsSelectedBy: [ report scholarships ]
		labeled: self titleForScholarshipsSection
		with: [ :project :canvas |
		self renderScholarship: project on: canvas ]
		on: html
]

{ #category : #rendering }
ProfileReportComponent >> renderThesis: thesis on: html [
	| trans level |
	trans := Dictionary new.
	trans
		at: 'Masters' put: 'Master';
		at: 'Specialization' put: 'Especialización';
		at: 'PhD' put: 'Doctorado';
		at: 'Undergraduate' put: 'Tesina de grado'.
	level := trans at: thesis level ifAbsent: [ thesis level ].
	html
		paragraph: [ html text: thesis student.
			html text: ' (' , level , '). '.
			html anchor
				url: self baseUrl , (ThesisReportComponent relativeUrlFor: thesis);
				with: thesis title , '. '.
			thesis career ifNotEmpty: [ :it | html text: it , '. ' ].
			thesis director
				ifNotEmpty: [ :it | html text: 'Dirigido por ' , it , '. ' ].
			thesis coDirector
				ifNotEmpty: [ :it | html text: 'Co-Dirigido por ' , it , '. ' ].
			html
				text:
					'Duración: ' , thesis startDate ddmmyyyy , ' - '
						, (thesis endDate ifNil: [ 'en curso' ] ifNotNil: [ :it | it ddmmyyyy ]) ]
]

{ #category : #rendering }
ProfileReportComponent >> renderThesisOn: html [

	self
		renderElementsSelectedBy: [ report thesis ]
		labeled: self titleForThesisSection
		with: [ :project :canvas | self renderThesis: project on: canvas ]
		on: html
]

{ #category : #rendering }
ProfileReportComponent >> renderTitleOn: html [
	self subclassResponsibility 
]

{ #category : #rendering }
ProfileReportComponent >> style [
	^ '

body {
    font-family: "Libre Franklin",sans-serif;
    font-size: 1.5rem;
	 color: #404040;
    line-height: 1.75;
}

h1 { 
    font-weight: 400;
    font-size: 3.2rem;
    line-height: 1.25;
    font-style: normal;
}

h1, h2, label {
    font-family: "Libre Franklin",sans-serif;
    color: #004061;
}

h2 {
    font-size: 2.5rem;
}

#page {
    background: #fff;
    margin-left: auto;
    margin-right: auto;
    max-width: 1140px;
    padding: 3.0303%;
}

table tbody th, table td {
   border-bottom: solid 1px;
	font-size: .85em;
	padding: 8px;
}

'
]

{ #category : #rendering }
ProfileReportComponent >> titleForScholarshipsSection [
  ^ 'Becas, pasantías y estancias'
	
]

{ #category : #rendering }
ProfileReportComponent >> titleForThesisSection [

	^ 'Tesis y trabajos finales de carrera'
]

{ #category : #rendering }
ProfileReportComponent >> updateRoot: aWARoot [

        super updateRoot: aWARoot.
        aWARoot title: 'Memorias - LIFIA'.
        aWARoot meta
                name: 'viewport';
                content: 'width=device-width, initial-scale=1'
]
<<<<<<< HEAD
=======

{ #category : #actions }
ProfileReportComponent >> exportBibtex [
       | bibtexEntries |
       bibtexEntries := report allPublications
                               select: [ :each | each class = BibtexReference ].
       self requestContext respond: [ :response |
               response contentType: 'application/x-bibtex'.
               response headerAt: 'Content-Disposition'
                               put: 'attachment; filename="publications.bib"'.
               response nextPutAll:
                       (String streamContents: [ :stream |
                               bibtexEntries do: [ :each |
                                       stream nextPutAll: each bibtexEntry printString;
                                               cr; cr ] ]) ]
]
>>>>>>> 345e3a69
<|MERGE_RESOLUTION|>--- conflicted
+++ resolved
@@ -279,8 +279,6 @@
                 name: 'viewport';
                 content: 'width=device-width, initial-scale=1'
 ]
-<<<<<<< HEAD
-=======
 
 { #category : #actions }
 ProfileReportComponent >> exportBibtex [
@@ -297,4 +295,3 @@
                                        stream nextPutAll: each bibtexEntry printString;
                                                cr; cr ] ]) ]
 ]
->>>>>>> 345e3a69
