"
| app |
app := WAAdmin register: ReportComponent asApplicationAt: 'memoria-publica'.
app
        addLibrary: TBSDeploymentLibrary
"
Class {
	#name : #CenterReportComponent,
	#superclass : #ReportComponent,
	#instVars : [
		'report',
		'publicationsPlot',
		'thesisPlot',
		'checkboxesComponent',
		'activeProjects',
		'activeScholarships',
		'finishedProjects',
		'finishedScholarships',
		'article',
		'inbook',
		'inproceedings',
		'book',
		'activeUndergraduateThesis',
		'activeMastersThesis',
		'activePhdThesis',
		'activeSpecializationThesis',
		'finishedUndergraduateThesis',
		'finishedMastersThesis',
		'finishedPhdThesis',
		'finishedSpecializationThesis',
		'selectedYears',
		'older',
		'indexComponent',
		'misc',
		'showSummaries'
	],
	#category : #'Lifiometro-Reports'
}

{ #category : #urls }
CenterReportComponent class >> relativeUrl [
	^ 'center-profile'
]

{ #category : #hooks }
CenterReportComponent >> children [

	^ {publicationsPlot. checkboxesComponent . indexComponent }
]

{ #category : #initialization }
CenterReportComponent >> initialize [

	super initialize.
	publicationsPlot := YearlyEvolutionPlotSubcomponent new.
	publicationsPlot title: 'Evolución de las publicaciones'.
	thesisPlot := YearlyEvolutionPlotSubcomponent new.
	thesisPlot title: 'Evolución de las tesis y tesinas concluidas'.
	indexComponent := IndexInjectorComponent new. 
	showSummaries := false. 
	self initializeCheckboxesComponent
]

{ #category : #initialization }
CenterReportComponent >> initializeActivityTypeCheckboxes [

	| list |
	list := checkboxesComponent addListWithHeading: 'Proyectos, becas y estancias'.
	activeProjects := list
		                  addCheckboxFor: 'activeProjects'
		                  labeled: 'Proyectos en curso'.
	finishedProjects := list
		                    addCheckboxFor: 'finishedProjects'
		                    labeled: 'Proyectos concluídos'.
	activeScholarships := list
		                      addCheckboxFor: 'activeScholarships'
		                      labeled: 'Becas y estancias en curso'.
	finishedScholarships := list
		                        addCheckboxFor: 'finishedScholarships'
		                        labeled: 'Becas y estancias concluídas'.
	list checkAll
]

{ #category : #initialization }
CenterReportComponent >> initializeCheckboxesComponent [

   	checkboxesComponent := CheckboxesComponent new.
checkboxesComponent columnSizes: #(2 3 3 4).
	self
		initializeYearlyCheckboxes;
		initializePublicationTypeCheckboxes;
		initializeActivityTypeCheckboxes;
		initializeThesisTypeCheckboxes.


]

{ #category : #initialization }
CenterReportComponent >> initializePublicationTypeCheckboxes [

	| list |
	list := checkboxesComponent addListWithHeading:
		        'Publicaciones a incluir'.
	article := list
		           addCheckboxFor: 'article'
		           labeled: 'Artículos de revista'.
	inproceedings := list
		                 addCheckboxFor: 'inproceedings'
		                 labeled: 'Artículos de conferencias'.
	inbook := list addCheckboxFor: 'inbook' labeled: 'Capítulos de libro'.
	book := list addCheckboxFor: 'book' labeled: 'Libros'.
	misc := list addCheckboxFor: 'other' labeled: 'Otros'.
	list checkAll
]

{ #category : #initialization }
CenterReportComponent >> initializeThesisTypeCheckboxes [

	| list |
	list := checkboxesComponent addListWithHeading:
		        'Dirección de tesis y trabajos finales'.
	activePhdThesis := list
		                   addCheckboxFor: 'activePhdThesis'
		                   labeled: 'Tesis doctorales en curso'.
	finishedPhdThesis := list
		                     addCheckboxFor: 'finishedPhdThesis'
		                     labeled: 'Tesis doctorales concluidas'.
	activeMastersThesis := list
		                       addCheckboxFor: 'activeMastersThesis'
		                       labeled: 'Tesis de maestría en curso'.
	finishedMastersThesis := list
		                         addCheckboxFor: 'finishedMastersThesis'
		                         labeled: 'Tesis de maestría concluídas'.

	activeSpecializationThesis := list
		                              addCheckboxFor:
		                              'activeSpecializationThesis'
		                              labeled:
		                              'Trabajos de especializacion en curso'.
	finishedSpecializationThesis := list
		                                addCheckboxFor:
		                                'finishedSpecializationThesis'
		                                labeled:
		                                'Trabajos de especializacion concluidos'.

	activeUndergraduateThesis := list
		                             addCheckboxFor:
		                             'activeUndergraduateThesis'
		                             labeled: 'Tesinas de grado en curso'.
	finishedUndergraduateThesis := list
		                               addCheckboxFor:
		                               'finishedUndergraduateThesis'
		                               labeled:
		                               'Tesinas de grado concluídas'.
	list checkAll
]

{ #category : #initialization }
CenterReportComponent >> initializeYearlyCheckboxes [

	| list |
	list := checkboxesComponent addListWithHeading: 'Años a incluir'.
	selectedYears := ((Year currentYearNumber - 6 to:
	                   Year currentYearNumber) reversed collect:
		                  #printString) collect: [ :year |
		                 list addCheckboxFor: year labeled: year ].
	list checkAll. 
	older := list addCheckboxFor: 'older' labeled: 'older'
]

{ #category : #rendering }
CenterReportComponent >> render: anAspect of: anObject labeled: aLabel on: html [

	(anObject perform: anAspect) ifNotNilNotEmpty: [ :value |
		html
			text: aLabel , ': ' , value;
			break ]
]

{ #category : #'rendering-projects' }
CenterReportComponent >> renderActiveProjectsReportOn: html [

	activeProjects checked ifFalse: [ ^ self ].
	html heading
		level1;
		id: 'active-projects';
		with: 'Proyectos en curso'.
	(self sortDescencingByEndDate: self report activeProjects) do: [ :each |
		self renderProject: each on: html ]
]

{ #category : #'rendering-scholarhips' }
CenterReportComponent >> renderActiveScholarshipReportOn: html [
	activeScholarships checked
		ifFalse: [ ^ self ].
	html heading
		level1;
		id: 'scholarships';
		with: 'Becas y estancias en curso'.
	report activeScholarships
		do: [ :each | self renderScholarship: each on: html ]
]

{ #category : #'rendering-publications' }
CenterReportComponent >> renderArticlePublicationsReportOn: html [

	| articles |
	articles := self report articlePublications.
	html heading
		level2;
		id: 'article';
		with: 'Articulos de revista (' , articles size greaseString , ')'.
	self renderPublicationsIn: articles on: html
]

{ #category : #'rendering-publications' }
CenterReportComponent >> renderBookPublicationsReportOn: html [

	| articles |
	articles := self report bookPublications.
	html heading
		level2;
		id: 'book';
		with: 'Libros (' , articles size greaseString , ')'.
	self renderPublicationsIn: articles on: html
]

{ #category : #rendering }
CenterReportComponent >> renderContentOn: html [
	html div
		id: 'page';
		with: [ self renderReportHeaderOn: html.
			self renderShowSummariesSelectorOn: html.
			html render: checkboxesComponent .
			html horizontalRule .
			self renderIndexOn: html.
			self renderReportOn: html ]
]

{ #category : #rendering }
CenterReportComponent >> renderDatesOf: anObject labeled: aLabel on: html [

	html
		text: aLabel , ': ' , anObject startDate asDate ddmmyyyy , ' - '
			, (anObject endDate
					 ifNil: [ 'en curso' ]
					 ifNotNil: [ :it | it asDate ddmmyyyy ]);
		break
]

{ #category : #'rendering-publications' }
CenterReportComponent >> renderDownloadIconFor: each on: html [
	each selfArchivingUrl
		ifNotNil: [ :url | 
			url
				ifNotEmpty: [ html space.
					html anchor
						url: url;
						target: '_new';
						with: [ html tbsGlyphIcon iconDownloadAlt ] ] ]
]

{ #category : #'rendering-projects' }
CenterReportComponent >> renderFinishedProjectsReportOn: html [


	finishedProjects checked ifFalse: [ ^ self ].
	html heading
		level1;
		id: 'finished-projects';
		with: 'Proyectos concluídos'.
	(self sortDescencingByEndDate: self report finishedProjects) do: [ :each |
		self renderProject: each on: html ]
]

{ #category : #'rendering-scholarhips' }
CenterReportComponent >> renderFinishedScholarshipReportOn: html [

	finishedScholarships checked ifFalse: [ ^ self ].
	html heading
		level1;
		id: 'scholarships';
		with: 'Becas y estancias concluídas'.
	report finishedScholarships do: [ :each |
		self renderScholarship: each on: html ]
]

{ #category : #'rendering-publications' }
CenterReportComponent >> renderInBookPublicationsReportOn: html [

	| articles |
	articles := self report inbookPublications.
	html heading
		level2;
		id: 'inbook';
		with: 'Capítulos de libro (' , articles size greaseString , ')'.
	self renderPublicationsIn: articles on: html
]

{ #category : #'rendering-publications' }
CenterReportComponent >> renderInProceedingsPublicationsReportOn: html [

	| articles |
	articles := self report inproceedingsPublications.
	html heading
		level2;
		id: 'inproceedings';
		with:
			'Articulos de conferencia (' , articles size greaseString , ')'.
	self renderPublicationsIn: articles on: html
]

{ #category : #rendering }
CenterReportComponent >> renderIndexOn: html [

	html render: indexComponent 
]

{ #category : #'rendering-thesis' }
CenterReportComponent >> renderLinkToThesisProfile: aThesis on: html [

	html anchor
		url: self baseUrl , (ThesisReportComponent relativeUrlFor: aThesis);
		with: 'Mas detalles'
]

{ #category : #'rendering-publications' }
CenterReportComponent >> renderOtherPublicationsReportOn: html [

	| articles |
	articles := self report otherPublications.
	html heading
		level2;
		id: 'misc';
		with: 'Otras publicaciones (' , articles size greaseString , ')'.
	self renderPublicationsIn: articles on: html
]

{ #category : #'rendering-projects' }
CenterReportComponent >> renderProject: each on: html [

	html paragraph
		style: 'padding:10px;';
		with: [
			html
				text: each title;
				break.
			self
				render: #code
				of: each
				labeled: 'Código'
				on: html.
			self renderDatesOf: each labeled: 'Fechas' on: html.
			self
				render: #director
				of: each
				labeled: 'Director(es)'
				on: html.
			self
				render: #coDirector
				of: each
				labeled: 'Codirector(es)'
				on: html.
			self
				render: #responsibleGroup
				of: each
				labeled: 'Grupo responsable'
				on: html.
			self
				render: #fundingAgency
				of: each
				labeled: 'Financiador'
				on: html.
			self
				render: #amount
				of: each
				labeled: 'Monto'
				on: html.
			showSummaries ifTrue: [
				self
					render: #summary
					of: each
					labeled: 'Resumen'
					on: html ].
			html anchor
				target: '_blank';
				url: self baseUrl , (ProjectReportComponent relativeUrlFor: each);
				with: 'Mas detalles' ]
]

{ #category : #'rendering-projects' }
CenterReportComponent >> renderProjectsReportOn: html [

	self renderActiveProjectsReportOn: html.
	self renderFinishedProjectsReportOn: html
]

{ #category : #'rendering-publications' }
CenterReportComponent >> renderPublication: each on: html [
	html text: each asReference.
	self renderDownloadIconFor: each on: html
]

{ #category : #'rendering-publications' }
CenterReportComponent >> renderPublicationsIn: aCollection on: html [

	| renderer currentYear |
	currentYear := 0.
	renderer := ReferenceRenderer new.
	(aCollection asSortedCollection: [ :a :b | a year > b year ]) do: [
		:each |
		currentYear ~= each year ifTrue: [
			currentYear := each year.
			html paragraph: '-' , each year greaseString , '-' ].
		html paragraph
			style: 'margin-left:20px;';
			with: [ renderer render: each on: html ] ]
]

{ #category : #'rendering-publications' }
CenterReportComponent >> renderPublicationsPlotOn: html [

	self session currentUser ifNil: [ ^ self ].

	publicationsPlot arrayOfDictionariesWithCounts:
		self report publicationCounts.
	publicationsPlot renderContentOn: html
]

{ #category : #'rendering-publications' }
CenterReportComponent >> renderPublicationsReportOn: html [

        article checked | inbook checked | inproceedings checked | book checked | misc checked ifFalse: [ ^ self ].
        html heading
                level1;
                id: 'publications';
                with: [
                        html text: 'Publicaciones '.
                        html anchor
                                callback: [ self exportBibtex ];
                                with: [ | iconTag |
                                        iconTag := html tbsGlyphIcon.
                                        iconTag iconFile.
                                        iconTag with: [ html span
                                                        style: 'position: absolute; bottom: 1px; left: 1px; font-size: 8px; color: white; font-weight: bold; background: transparent; padding: 0 0; border-radius: 0;';
                                                        with: 'bib' ] ] ].
        self renderPublicationsPlotOn: html.
        article checked ifTrue: [ self renderArticlePublicationsReportOn: html ].
        inproceedings checked ifTrue: [
                self renderInProceedingsPublicationsReportOn: html ].
	inbook checked ifTrue: [ self renderInBookPublicationsReportOn: html ].
	book checked ifTrue: [ self renderBookPublicationsReportOn: html ].
	misc checked ifTrue: [ self renderOtherPublicationsReportOn: html ]
]

{ #category : #rendering }
CenterReportComponent >> renderReportHeaderOn: html [
	html image
		width: 149;
		url: LifiaFileLibrary / #logolifiaPng.
	html heading with: 'Memoria técnica de investigación'.
	html
		paragraph:
			'Por medio de esta página interactiva podrá conocer las actividades, resultados, y personal involucrado en las actividades de investigación del LIFIA.'.
	html
		paragraph:
			'Utilice los filtros que se ofrecen a continuación para refinar su consulta.'
]

{ #category : #rendering }
CenterReportComponent >> renderReportOn: html [

	self
		renderPublicationsReportOn: html;
		renderThesisReportOn: html;
		renderScholarshipReportOn: html;
		renderProjectsReportOn: html.
]

{ #category : #'rendering-scholarhips' }
CenterReportComponent >> renderScholarship: each on: html [

	html paragraph
		style: 'padding: 10px;';
		with: [
			html
				strong: 'Beneficiario: ' , each student;
				break.
			self renderDatesOf: each labeled: 'Fechas' on: html.
			self
				render: #title
				of: each
				labeled: 'Título'
				on: html.


			self
				render: #director
				of: each
				labeled: 'Director(es)'
				on: html.
			self
				render: #coDirector
				of: each
				labeled: 'Codirector(es)'
				on: html.
			self
				render: #fundingAgency
				of: each
				labeled: 'Financiador'
				on: html.

			self
				render: #type
				of: each
				labeled: 'Tipo de beca o estancia'
				on: html.
			showSummaries ifTrue: [
				self
					render: #summary
					of: each
					labeled: 'Resumen'
					on: html ] ]
]

{ #category : #'rendering-scholarhips' }
CenterReportComponent >> renderScholarshipReportOn: html [

	self renderActiveScholarshipReportOn: html.
	self renderFinishedScholarshipReportOn: html
]

{ #category : #rendering }
CenterReportComponent >> renderShowSummariesSelectorOn: html [

	html paragraph: [
		html text: 'Resúmenes de proyectos, becas y tesis: '.
		showSummaries
			ifTrue: [
				html anchor
					callback: [ self toggleShowSummaries  ];
					with: [ html tbsGlyphIcon iconEyeOpen   ] ]
			ifFalse: [
				html anchor
					callback: [ self toggleShowSummaries ];
					with: [html tbsGlyphIcon iconEyeClose]  ] ]
]

{ #category : #'rendering-thesis' }
CenterReportComponent >> renderThesis: each on: html [

	| endDate |
	endDate := each endDate
		           ifNil: [ '' ]
		           ifNotNil: [ :it | each endDate asDate printString ].
	html paragraph
		style: 'padding:5px;';
		with: [
			html strong: 'Título: ' , each title.
			self renderDownloadIconFor: each on: html.
			html break.
			self
				render: #keywords
				of: each
				labeled: 'Palabras clave'
				on: html.
			self
				render: #student
				of: each
				labeled: 'Alumno'
				on: html.
			self renderDatesOf: each labeled: 'Fechas' on: html.
			self
				render: #progress
				of: each
				labeled: 'Grado de avance'
				on: html.
			self
				render: #director
				of: each
				labeled: 'Director(es)'
				on: html.
			self
				render: #coDirector
				of: each
				labeled: 'Codirector(es)'
				on: html.
			self
				render: #otherAdvisors
				of: each
				labeled: 'Asesor(es)'
				on: html.
			self
				render: #career
				of: each
				labeled: 'Carrera'
				on: html.
			showSummaries ifTrue: [
					self
						render: #summary
						of: each
						labeled: 'Resumen'
						on: html ].
			self renderLinkToThesisProfile: each on: html ]
]

{ #category : #'rendering-thesis' }
CenterReportComponent >> renderThesisCollection: aCollectionOfThesis withHeading: aHeading on: html [

	html heading
		level2;
		id: aHeading asValidSelector;
		with: aHeading.
	(self sortDescencingByEndDate: aCollectionOfThesis) do: [ :each |
		self renderThesis: each on: html ]
]

{ #category : #'rendering-thesis' }
CenterReportComponent >> renderThesisReportOn: html [

	activeUndergraduateThesis checked | activeMastersThesis checked
	| activePhdThesis checked | activeSpecializationThesis checked
	| finishedUndergraduateThesis checked | finishedMastersThesis checked
	| finishedPhdThesis checked | finishedSpecializationThesis checked
		ifTrue: [
			html heading
				level1;
				id: 'thesis';
				with: 'Dirección de tesis y trabajos finales' ]
		ifFalse: [ ^ self ].

	thesisPlot arrayOfDictionariesWithCounts: self report thesisCounts.
	thesisPlot renderContentOn: html.

	activePhdThesis checked ifTrue: [
		self
			renderThesisCollection: report activePhdThesis
			withHeading: 'Tesis doctorales en curso'
			on: html ].

	finishedPhdThesis checked ifTrue: [
		self
			renderThesisCollection: report finishedPhdThesis
			withHeading: 'Tesis doctorales concluídas'
			on: html ].


	activeMastersThesis checked ifTrue: [
		self
			renderThesisCollection: report activeMastersThesis
			withHeading: 'Tesis de maestría en curso'
			on: html ].

	finishedMastersThesis checked ifTrue: [
		self
			renderThesisCollection: report finishedMastersThesis
			withHeading: 'Tesis de maestría concluídas'
			on: html ].


	activeSpecializationThesis checked ifTrue: [
		self
			renderThesisCollection: report activeSpecializationThesis
			withHeading: 'Trabajos de especialización en curso'
			on: html ].

	finishedSpecializationThesis checked ifTrue: [
		self
			renderThesisCollection: report finishedSpecializationThesis
			withHeading: 'Trabajos de especialización concluídos'
			on: html ].

	activeUndergraduateThesis checked ifTrue: [
		self
			renderThesisCollection: report activeUndergraduateThesis
			withHeading: 'Tesinas de grado en curso'
			on: html ].

	finishedUndergraduateThesis checked ifTrue: [
		self
			renderThesisCollection: report finishedUndergraduateThesis
			withHeading: 'Tesinas de grado concluídas'
			on: html ]
]

{ #category : #report }
CenterReportComponent >> report [

	| selectedYearsAsNumbers |
	selectedYearsAsNumbers := (selectedYears select: #checked)
		                          collect: [ :each | each label asNumber ]
		                          as: OrderedCollection.
	older checked ifTrue: [
		selectedYearsAsNumbers addAll: (2000 to: Year currentYearNumber - 7) ].

	(report notNil and: [
		 report years asSet = selectedYearsAsNumbers asSet ]) ifTrue: [
		^ report ].
	report := LifiometroRepository singleton reportForYears:
		          selectedYearsAsNumbers.
	^ report
]

{ #category : #utility }
CenterReportComponent >> selectActiveItemsFrom: aCollection [
	| yearsAsNumbers |
	yearsAsNumbers := selectedYears collect: #asNumber.
	^ aCollection
		select:
			[ :each | each yearsActive anySatisfy: [ :year | yearsAsNumbers includes: year ] ]
]

{ #category : #rendering }
CenterReportComponent >> style [
	^ '

body {
    font-family: "Libre Franklin",sans-serif;
    font-size: 1.5rem;
	 color: #404040;
    line-height: 1.5;
}

h1, h2 {
    color: #004061;
}

h2 {
    font-size: 2.5rem;
}

h1 {
    font-size: 3.2rem;
}

#page {
    background: #fff;
    margin-left: auto;
    margin-right: auto;
    max-width: 1140px;
    padding: 3.0303%;
}

'
]

{ #category : #callbacks }
CenterReportComponent >> toggleShowSummaries [ 

  showSummaries := showSummaries not
]

{ #category : #hooks }
CenterReportComponent >> updateRoot: aWARoot [

        super updateRoot: aWARoot.
        aWARoot meta
                name: 'viewport';
                content: 'width=device-width, initial-scale=1'.
        aWARoot title: 'LIFIA - Memoria técnica'
]
<<<<<<< HEAD
=======

{ #category : #actions }
CenterReportComponent >> exportBibtex [
       | bibtexEntries |
       bibtexEntries := report allPublications
                               select: [ :each | each class = BibtexReference ].
       self requestContext respond: [ :response |
               response contentType: 'application/x-bibtex'.
               response headerAt: 'Content-Disposition'
                               put: 'attachment; filename="publications.bib"'.
               response nextPutAll:
                       (String streamContents: [ :stream |
                               bibtexEntries do: [ :each |
                                       stream nextPutAll: each bibtexEntry printString;
                                               cr; cr ] ]) ]
]
>>>>>>> 345e3a69
<|MERGE_RESOLUTION|>--- conflicted
+++ resolved
@@ -759,8 +759,6 @@
                 content: 'width=device-width, initial-scale=1'.
         aWARoot title: 'LIFIA - Memoria técnica'
 ]
-<<<<<<< HEAD
-=======
 
 { #category : #actions }
 CenterReportComponent >> exportBibtex [
@@ -777,4 +775,3 @@
                                        stream nextPutAll: each bibtexEntry printString;
                                                cr; cr ] ]) ]
 ]
->>>>>>> 345e3a69
